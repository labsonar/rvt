"""
Module to provide a set of detectors for audio signal processing within a pipeline.
"""
import typing
import argparse
import overrides
import pywt

import numpy as np
import streamlit as st
import streamlit_sortables as ss

import lps_rvt.pipeline as rvt_pipeline
import lps_rvt.preprocessing as rvt_preprocessing

class Threshold(rvt_pipeline.Detector):
    """Detects events based on a simple threshold comparison."""

    def __init__(self, window_size: int, threshold: float):
        super().__init__(threshold)
        self.window_size = window_size

    @overrides.overrides
    def calc_confidence(self, input_data: np.ndarray, sample_to_check: int) -> float:
        """
        Estimate sample confidence as a detection

        Args:
            input_data (np.ndarray): The data to search for events.
            sample_to_check (int): The list of sample indices to check.

        Returns:
            float: _description_
        """
        if sample_to_check + self.window_size <= len(input_data):
            return np.mean(input_data[sample_to_check:sample_to_check + self.window_size])
        return 0

    @staticmethod
    def st_config() -> "Threshold":
        """
        Configures the threshold detector processor through Streamlit's interface.

        Returns:
            Threshold: A configured threshold detector instance.
        """
        window_size = st.number_input("Tamanho da janela", min_value=1, value=10)
        threshold = st.number_input("Limiar", value=0.04)
        return Threshold(window_size, threshold)

class Energy(rvt_pipeline.Detector):
    """Detects events based on an increase in energy compared to a reference window."""

    def __init__(self, ref_window: int, analysis_window: int, threshold: float):
        super().__init__(threshold)
        self.ref_window = ref_window
        self.analysis_window = analysis_window

    @overrides.overrides
    def calc_confidence(self, input_data: np.ndarray, sample_to_check: int) -> float:
        """
        Estimate sample confidence as a detection

        Args:
            input_data (np.ndarray): The data to search for events.
            sample_to_check (int): The list of sample indices to check.

        Returns:
            float: _description_
        """
        if sample_to_check - self.ref_window >= 0 and \
                    sample_to_check + self.analysis_window <= len(input_data):

            ref_energy = np.mean(input_data[sample_to_check - \
                                            self.ref_window:sample_to_check] ** 2)
            analysis_energy = np.max(input_data[sample_to_check:sample_to_check + \
                                                self.analysis_window] ** 2)

            if ref_energy == 0:
                return 0

            return analysis_energy / ref_energy

        return 0

    @staticmethod
    def st_config() -> "Energy":
        """
        Configures the energy detector processor through Streamlit's interface.

        Returns:
            Energy: A configured energy detector instance.
        """
        ref_window = st.number_input("Janela de referência (Energy)", min_value=1, value=8000)
        analysis_window = st.number_input("Janela para análise (Energy)", min_value=1, value=80)
        threshold = st.number_input("Limiar de proporção (x referência) (Energy)", value=10)
        return Energy(ref_window, analysis_window, threshold)

class ZScore(rvt_pipeline.Detector):
    """Detects events based on Z-score analysis of signal fluctuations."""

    def __init__(self, ref_window: int, analysis_window: int, threshold: float):
        super().__init__(threshold)
        self.ref_window = ref_window
        self.analysis_window = analysis_window

    @overrides.overrides
    def calc_confidence(self, input_data: np.ndarray, sample_to_check: int) -> float:
        """
        Estimate sample confidence as a detection

        Args:
            input_data (np.ndarray): The data to search for events.
            sample_to_check (int): The list of sample indices to check.

        Returns:
            float: _description_
        """
        if sample_to_check - self.ref_window >= 0 and \
                sample_to_check + self.analysis_window <= len(input_data):

            ref_data = input_data[sample_to_check - self.ref_window:sample_to_check]
            mean_ref = np.mean(ref_data)
            std_ref = np.std(ref_data)

            if std_ref > 0:
                analysis_data = input_data[sample_to_check:sample_to_check + self.analysis_window]
                z_scores = (analysis_data - mean_ref) / std_ref

                return np.max(np.abs(z_scores))

        return 0

    @staticmethod
    def st_config() -> "ZScore":
        """
        Configures the z-score detector processor through Streamlit's interface.

        Returns:
            ZScore: A configured z-score detector instance.
        """
        ref_window = st.number_input("Janela de referência", min_value=1, value=20000)
        analysis_window = st.number_input("Janela de análise", min_value=1, value=80)
        threshold = st.number_input("Limiar do Z-score", min_value=0.1, value=50.0)
        return ZScore(ref_window, analysis_window, threshold)

class Wavelet(rvt_pipeline.Detector):
    """Detects events using the Discrete Wavelet Transform."""

<<<<<<< HEAD
    def __init__(self, window_size: int, threshold: float,
                 wavelet: str, level: int):
        super().__init__(threshold)
=======
    def __init__(self, window_size: int, overlap: float, threshold: float,
                wavelet: str, level: int):
>>>>>>> 1f2e1ab4
        self.window_size = window_size
        self.wavelet = wavelet
        self.level = level

    @overrides.overrides
    def calc_confidence(self, input_data: np.ndarray, sample_to_check: int) -> float:
        """
        Estimate sample confidence as a detection

        Args:
            input_data (np.ndarray): The data to search for events.
            sample_to_check (int): The list of sample indices to check.

        Returns:
            float: _description_
        """
        if sample_to_check + self.window_size <= len(input_data):
            analysis_data = input_data[sample_to_check: sample_to_check + self.window_size]
            coeffs = pywt.wavedec(analysis_data, self.wavelet, level=self.level)

            detail_coeffs = np.concatenate(coeffs[1:])
            return np.sum(detail_coeffs ** 2)

        return 0

    @staticmethod
    def st_config() -> "Wavelet":
        """
        Configures the Wavelet detector processor through Streamlit's interface.

        Returns:
            Wavelet: A configured Wavelet detector instance.
        """

        wavelet_list = ["haar", "db4", "sym2", "coif2"]

        window_size = st.number_input("Janela de análise", min_value=1, value=2000)
        threshold = st.number_input("Limiar de detecção da Wavelet", min_value=0.0, value=0.1)
        wavelet = st.selectbox("Tipo de Wavelet", wavelet_list)
        level = st.slider("Nível de decomposição", min_value=1, max_value=5, step=1)
        return Wavelet(window_size, threshold, wavelet, level)

class EnergyBand(rvt_pipeline.Detector):
    """Detects events based on an increase in energy compared to a reference window in determined band."""

    def __init__(self, ref_window: int, analysis_window: int, threshold: float, min_freq: float, max_freq: float, order: int):
        self.detector = Energy(ref_window, analysis_window, threshold)
        self.preprocessing = rvt_preprocessing.BandPass(min_freq, max_freq, order)

    def detect(self, input_data: np.ndarray, samples_to_check: typing.List[int]) \
        -> typing.List[int]:
        """
        Detects events in the input data.

        Args:
            input_data (np.ndarray): The data to search for events.
            samples_to_check (List[int]): The list of sample indices to check.

        Returns:
            List[int]: A list of sample indices where events were detected.
        """
        input_data = self.preprocessing.process(8000, input_data) # TODO fix this to work with diferent fs
        return self.detector.detect(input_data, samples_to_check)

    @staticmethod
    def st_config() -> "EnergyBand":
        """
        Configures the energy detector processor through Streamlit's interface.
        
        Returns:
            Energy: A configured energy detector instance.
        """
        ref_window = st.number_input("Janela de referência (EnergyBand)", min_value=1, value=8000)
        analysis_window = st.number_input("Janela de análise (EnergyBand)", min_value=1, value=80)
        threshold = st.number_input("Limiar de proporção (x referência) (EnergyBand)", value=10)
        min_freq = st.number_input("Frequência mínima de corte (Hz) (EnergyBand)", min_value=1, value=1)
        max_freq = st.number_input("Frequência máxima de corte (Hz) (EnergyBand)", min_value=1, value=3999)
        order = st.slider("Ordem do filtro (EnergyBand)", min_value=1, max_value=10, value=1)
        return EnergyBand(ref_window, analysis_window, threshold, min_freq, max_freq, order)

def st_show_detect() -> typing.List[rvt_pipeline.Detector]:
    """Displays the detector configuration interface and returns the configured detectors."""
    available_detectors = {
        "Threshold": Threshold,
        "Energy": Energy,
        "Z-score": ZScore,
        "Wavelet": Wavelet,
        "EnergyBand": EnergyBand
    }

    st.markdown(
        """
        <style>
        span[data-baseweb="tag"] {
        background-color: #51A9EA !important;
        }
        </style>
        """,
        unsafe_allow_html=True,
    )
    simple_style = """
        .sortable-item {
            background-color: #1EAD2B;
            color: white;
        }
        """

    selected_detectors = st.multiselect("Selecione os detectores",
                                        list(available_detectors.keys()),
                                        default=["Z-score"])

    if len(selected_detectors) > 1:
        st.markdown("Defina a ordem")
        ordered_detectors = ss.sort_items(selected_detectors, custom_style=simple_style)
    else:
        ordered_detectors = selected_detectors

    detectors = []
    for detector_name in ordered_detectors:
        st.divider()
        st.markdown(f"Configuração para {detector_name}")
        detector_class = available_detectors[detector_name]
        d = detector_class.st_config()
        if d is not None:
            detectors.append(d)

    return detectors

def add_detector_options(parser: argparse.ArgumentParser) -> None:
    """
    Adds the detector configuration options to the argument parser.

    Args:
        parser (argparse.ArgumentParser): The argument parser to which the options will be added.
    """
    detector_group = parser.add_argument_group("Detector Configuration",
                                            "Define the detectors used in the pipeline.")

    detector_group.add_argument("-d", "--detectors", nargs="+",
                                choices=["Threshold", "Energy", "Z-score"],
                                help="Select the detectors to be used.")

    # Threshold parameters
    detector_group.add_argument("--threshold-window", type=int, default=10,
                                help="Window size for the Threshold.")
    detector_group.add_argument("--threshold-value", type=float, default=0.04,
                                help="Threshold value for the Threshold.")

    # Energy parameters
    detector_group.add_argument("--energy-ref-window", type=int, default=8000,
                                help="Reference window size for the Energy.")
    detector_group.add_argument("--energy-analysis-window", type=int, default=80,
                                help="Analysis window size for the Energy.")
    detector_group.add_argument("--energy-threshold", type=float, default=10.0,
                                help="Threshold factor for the Energy.")

    # ZScore parameters
    detector_group.add_argument("--zscore-ref-window", type=int, default=20000,
                                help="Reference window size for the ZScore.")
    detector_group.add_argument("--zscore-analysis-window", type=int, default=40,
                                help="Analysis window size for the ZScore.")
    detector_group.add_argument("--zscore-threshold", type=float, default=50.0,
                                help="Z-score threshold for the ZScore.")

    # Wavelet parameters
    detector_group.add_argument("--wavelet_window", type=int, default=2000,
                                help="Window size for the Wavelet Detector.")
    detector_group.add_argument("--wavelet_threshold", type=float, default=0.3,
                                help="Threshold factor for Wavelet Detector.")
    detector_group.add_argument("--wavelet_type", type=str, default="db4",
                                help="Wavelet Type for Wavelet Detector.")
    detector_group.add_argument("--wavelet_level", type=int, default=1,
                                help="Decomposition Level for Wavelet Detector.")

    # EnergyBand parameters
    detector_group.add_argument("--energyband-ref_window", type=int, default=8000,
                                help="Reference window size for the EnergyBand Detector.")
    detector_group.add_argument("--energyband-analysis-window", type=int, default=80,
                                help="Analysis window size for the EnergyBand Detector.")
    detector_group.add_argument("--energyband-threshold", type=float, default=10.0,
                                help="Threshold factor for the EnergyBand Detector.")
    detector_group.add_argument("--energyband-min-freq", type=float, default=1.0,
                                help="Minimum frequency for the EnergyBand Detector.")
    detector_group.add_argument("--energyband-max-freq", type=float, default=3999.0,
                                help="Maximum frequency for the EnergyBand Detector.")
    detector_group.add_argument("--energyband-order", type=int, default=1.0,
                                help="Order for the EnergyBand Detector.")

def get_detectors(args: argparse.Namespace) -> typing.List[rvt_pipeline.Detector]:
    """
    Returns a list of configured detector instances based on the parsed arguments.

    Args:
        args (argparse.Namespace): Parsed arguments containing detector configurations.

    Returns:
        List[Detector]: A list of configured detector instances.
    """
    detectors = []

    available_detectors = {
        "Threshold": lambda: Threshold(args.threshold_window,
                                            args.threshold_value),
        "Energy": lambda: Energy(args.energy_ref_window,
                                        args.energy_analysis_window,
                                        args.energy_threshold),
        "Z-score": lambda: ZScore(args.zscore_ref_window,
<<<<<<< HEAD
                                         args.zscore_analysis_window,
                                         args.zscore_threshold),
        "Wavelet": lambda: Wavelet(args.wavelet_window, args.wavelet_threshold,
                                   args.wavelet_type, args.wavelet_level)
=======
                                        args.zscore_analysis_window,
                                        args.zscore_threshold),
        "Wavelet": lambda: Wavelet(args.wavelet_window, args.wavelet_overlap,
                                args.wavelet_threshold, args.wavelet_type,
                                args.wavelet_level),
        "EnergyBand": lambda: EnergyBand(args.energyband_ref_window,
                                        args.energyband_analysis_window,
                                        args.energyband_threshold,
                                        args.energyband_min_freq,
                                        args.energyband_max_freq,
                                        args.energyband_order)
>>>>>>> 1f2e1ab4
    }

    for detector in args.detectors or []:
        processor = available_detectors.get(detector, lambda: None)()
        if processor:
            detectors.append(processor)

    return detectors<|MERGE_RESOLUTION|>--- conflicted
+++ resolved
@@ -30,7 +30,7 @@
             sample_to_check (int): The list of sample indices to check.
 
         Returns:
-            float: _description_
+            float: confidence
         """
         if sample_to_check + self.window_size <= len(input_data):
             return np.mean(input_data[sample_to_check:sample_to_check + self.window_size])
@@ -66,7 +66,7 @@
             sample_to_check (int): The list of sample indices to check.
 
         Returns:
-            float: _description_
+            float: confidence
         """
         if sample_to_check - self.ref_window >= 0 and \
                     sample_to_check + self.analysis_window <= len(input_data):
@@ -114,7 +114,7 @@
             sample_to_check (int): The list of sample indices to check.
 
         Returns:
-            float: _description_
+            float: confidence
         """
         if sample_to_check - self.ref_window >= 0 and \
                 sample_to_check + self.analysis_window <= len(input_data):
@@ -147,14 +147,9 @@
 class Wavelet(rvt_pipeline.Detector):
     """Detects events using the Discrete Wavelet Transform."""
 
-<<<<<<< HEAD
     def __init__(self, window_size: int, threshold: float,
                  wavelet: str, level: int):
         super().__init__(threshold)
-=======
-    def __init__(self, window_size: int, overlap: float, threshold: float,
-                wavelet: str, level: int):
->>>>>>> 1f2e1ab4
         self.window_size = window_size
         self.wavelet = wavelet
         self.level = level
@@ -169,7 +164,7 @@
             sample_to_check (int): The list of sample indices to check.
 
         Returns:
-            float: _description_
+            float: confidence
         """
         if sample_to_check + self.window_size <= len(input_data):
             analysis_data = input_data[sample_to_check: sample_to_check + self.window_size]
@@ -198,40 +193,46 @@
         return Wavelet(window_size, threshold, wavelet, level)
 
 class EnergyBand(rvt_pipeline.Detector):
-    """Detects events based on an increase in energy compared to a reference window in determined band."""
-
-    def __init__(self, ref_window: int, analysis_window: int, threshold: float, min_freq: float, max_freq: float, order: int):
+    """Detects events based on an increase in energy compared
+    to a reference window in determined band."""
+
+    def __init__(self, ref_window: int, analysis_window: int, threshold: float,
+                 min_freq: float, max_freq: float, order: int):
+        super().__init__(threshold)
         self.detector = Energy(ref_window, analysis_window, threshold)
         self.preprocessing = rvt_preprocessing.BandPass(min_freq, max_freq, order)
 
-    def detect(self, input_data: np.ndarray, samples_to_check: typing.List[int]) \
-        -> typing.List[int]:
-        """
-        Detects events in the input data.
-
-        Args:
-            input_data (np.ndarray): The data to search for events.
-            samples_to_check (List[int]): The list of sample indices to check.
-
-        Returns:
-            List[int]: A list of sample indices where events were detected.
-        """
-        input_data = self.preprocessing.process(8000, input_data) # TODO fix this to work with diferent fs
-        return self.detector.detect(input_data, samples_to_check)
+    @overrides.overrides
+    def calc_confidence(self, input_data: np.ndarray, sample_to_check: int) -> float:
+        """
+        Estimate sample confidence as a detection
+
+        Args:
+            input_data (np.ndarray): The data to search for events.
+            sample_to_check (int): The list of sample indices to check.
+
+        Returns:
+            float: confidence
+        """
+        input_data = self.preprocessing.process(8000, input_data)
+            # pylint: disable=W0511 #TODO fix this to work with diferent fs
+        return self.detector.calc_confidence(input_data, sample_to_check)
 
     @staticmethod
     def st_config() -> "EnergyBand":
         """
         Configures the energy detector processor through Streamlit's interface.
-        
+
         Returns:
             Energy: A configured energy detector instance.
         """
         ref_window = st.number_input("Janela de referência (EnergyBand)", min_value=1, value=8000)
         analysis_window = st.number_input("Janela de análise (EnergyBand)", min_value=1, value=80)
         threshold = st.number_input("Limiar de proporção (x referência) (EnergyBand)", value=10)
-        min_freq = st.number_input("Frequência mínima de corte (Hz) (EnergyBand)", min_value=1, value=1)
-        max_freq = st.number_input("Frequência máxima de corte (Hz) (EnergyBand)", min_value=1, value=3999)
+        min_freq = st.number_input("Frequência mínima de corte (Hz) (EnergyBand)",
+                                                                        min_value=1, value=1)
+        max_freq = st.number_input("Frequência máxima de corte (Hz) (EnergyBand)",
+                                                                        min_value=1, value=3999)
         order = st.slider("Ordem do filtro (EnergyBand)", min_value=1, max_value=10, value=1)
         return EnergyBand(ref_window, analysis_window, threshold, min_freq, max_freq, order)
 
@@ -362,24 +363,16 @@
                                         args.energy_analysis_window,
                                         args.energy_threshold),
         "Z-score": lambda: ZScore(args.zscore_ref_window,
-<<<<<<< HEAD
                                          args.zscore_analysis_window,
                                          args.zscore_threshold),
         "Wavelet": lambda: Wavelet(args.wavelet_window, args.wavelet_threshold,
-                                   args.wavelet_type, args.wavelet_level)
-=======
-                                        args.zscore_analysis_window,
-                                        args.zscore_threshold),
-        "Wavelet": lambda: Wavelet(args.wavelet_window, args.wavelet_overlap,
-                                args.wavelet_threshold, args.wavelet_type,
-                                args.wavelet_level),
+                                   args.wavelet_type, args.wavelet_level),
         "EnergyBand": lambda: EnergyBand(args.energyband_ref_window,
                                         args.energyband_analysis_window,
                                         args.energyband_threshold,
                                         args.energyband_min_freq,
                                         args.energyband_max_freq,
                                         args.energyband_order)
->>>>>>> 1f2e1ab4
     }
 
     for detector in args.detectors or []:
